--- conflicted
+++ resolved
@@ -4,15 +4,9 @@
 <link rel="stylesheet" href="https://cdnjs.cloudflare.com/ajax/libs/font-awesome/6.4.0/css/all.min.css">
 <link rel="stylesheet" href="https://fonts.googleapis.com/css?family=Source+Sans+Pro:400,600&display=swap">
 <style>
-<<<<<<< HEAD
-html, body { margin: 0; padding: 0; background: transparent; }
-/* kill extra bottom padding added by streamlit */
-.block-container {
-=======
 html, body {{ margin: 0; padding: 0; background: transparent; }}
 /* Kill extra bottom padding Streamlit adds */
 .block-container {{
->>>>>>> f9daf82c
     padding-bottom: 1rem !important;
 }}
 .footer {{
@@ -56,7 +50,7 @@
     </span>
     <span class="separator">•</span>
     <span>donations:</span>
-    <span id="donation-address" class="donation-address">{donation_address}</span> 
+    <span id="donation-address" class="donation-address">{donation_address}</span>
     <span class="icon-container" id="copy-btn" title="Copy to clipboard">
         <i id="icon-copy" class="fa-solid fa-copy copy-icon"></i>
         <i id="icon-check" class="fa-solid fa-check copy-icon" style="display:none; color:#7CFC00;"></i>
