--- conflicted
+++ resolved
@@ -1,4 +1,3 @@
-from utils import format_currency, get_current_timestamp_millis
 from datetime import datetime, timedelta, timezone
 import pandas as pd
 from hyperliquid.utils.types import SpotAssetInfo
@@ -7,31 +6,23 @@
 import streamlit as st
 import streamlit.components.v1 as components
 import plotly.express as px
-<<<<<<< HEAD
 from bridge.unit_bridge_api import UnitBridgeInfo
-from utils.price_utils import get_prices_cached, unit_start_date
+from utils.price_utils import get_prices_cached
 from utils.render_utils import footer_html, copy_script
+from trade.trade_data import get_cumulative_trade_data
+
+from bridge.unit_bridge_utils import create_bridge_summary, process_bridge_operations
+from consts import unitStartTime
 
 # setup and configure logging
 import logging
-from bridge.unit_bridge_utils import create_bridge_summary, process_bridge_operations
-=======
-from consts import unitStartTime
-
-# setup and configure logging
-import logging
-from trade.trade_data import get_cumulative_trade_data
->>>>>>> 1713016c
 logging.basicConfig(
     format="%(asctime)s [%(levelname)s] %(message)s",
     level=logging.INFO,
 )
 logger = logging.getLogger(__name__)
 
-<<<<<<< HEAD
 from utils.utils import DATE_FORMAT, format_currency, get_current_timestamp_millis
-=======
->>>>>>> 1713016c
 
 st.set_page_config(
     'Hyperliquid Tools',
@@ -100,21 +91,14 @@
 
     return mapping
 
-<<<<<<< HEAD
 with st.spinner('Initialising...'):
     unit_token_mappings = get_cached_unit_token_mappings()
     token_list = [t for t, _ in unit_token_mappings.values()]
     prices = get_prices_cached(token_list, logger)
+    cumulative_trade_data = get_cumulative_trade_data(info, unit_token_mappings)
 
 st.markdown(
     "Input 1 or more accounts (comma-separated)")
-=======
-
-with st.spinner('Initializing token mappings...'):
-    unit_token_mappings = get_cached_unit_token_mappings()
-    cumulative_trade_data = get_cumulative_trade_data(
-        info, unit_token_mappings)
->>>>>>> 1713016c
 
 
 # region optimisations
@@ -124,10 +108,6 @@
     return subaccounts if subaccounts is not None else []
 # endregion
 
-<<<<<<< HEAD
-=======
-
->>>>>>> 1713016c
 @st.cache_data(ttl=60, show_spinner=False)
 def get_cached_unit_volumes(accounts: list[str], unit_token_mappings: dict[str, tuple[str, int]], exclude_subaccounts: bool = False):
     """
@@ -252,13 +232,8 @@
             coin = f['coin']
             direction = f['dir']
             if coin in unit_token_mappings.keys() and direction in ['Buy', 'Sell']:
-<<<<<<< HEAD
                 token_name, _ = unit_token_mappings[coin]
                 
-=======
-                token_name = unit_token_mappings[coin]
-
->>>>>>> 1713016c
                 # only count unit fills
                 volume_by_token[token_name]['Num Trades'] += 1
                 accounts_mapping[account]['Num Trades'] += 1
@@ -301,8 +276,6 @@
     return volume_by_token, accounts_mapping, accounts_hitting_fills_limits, None
 
 # --- data processing and display functions ---
-
-
 def get_earliest_txn_datetime(earliest_buy: datetime | None, earliest_sell: datetime | None):
     if earliest_buy is None:
         return earliest_sell
@@ -398,12 +371,7 @@
             total_fees = df['Total Fees'].sum()
         st.metric('Total Fees Paid', format_currency(total_fees))
     with col3:
-<<<<<<< HEAD
         st.metric('Total Trades Made', df['Num Trades'].sum() if have_trade_volume else 0)
-=======
-        st.metric('Total Trades Made',
-                  df['Num Trades'].sum() if have_volume else 0)
->>>>>>> 1713016c
 
     if not have_trade_volume:
         return
@@ -611,7 +579,6 @@
             if err is not None:
                 st.error(err)
             else:
-<<<<<<< HEAD
                 # store results in session state so they persist across tab switches
                 st.session_state['volume_data'] = {
                     'volume_by_token': volume_by_token,
@@ -807,28 +774,6 @@
         st.dataframe(all_operations_df[['asset', 'direction', 'amount_formatted', 'amount_usd', 'opCreatedAt', 'state', 'sourceChain', 'destinationChain']])
         st.json(raw_bridge_data)
 
-=======
-                last_updated = datetime.now(timezone.utc)
-                st.caption(
-                    f"Last updated: {last_updated.strftime('%Y-%m-%d %H:%M:%S UTC')}")
-
-                if len(accounts_hitting_fills_limits) > 0:
-                    st.warning(
-                        f'Unable to fetch all fills for accounts due to hitting API limits (contact me to check): {', '.join(accounts_hitting_fills_limits)}')
-
-                df = create_volume_df(volume_by_token)
-                display_volume_table(df, len(accounts_mapping))
-
-                # display trade volume info
-                display_trade_volume_info(
-                    df, cumulative_trade_data, unit_token_mappings, accounts)
-
-                # show raw data in expander
-                if not df.empty:
-                    with st.expander("Raw Data"):
-                        st.json(accounts_mapping)
-                        st.json(volume_by_token)
->>>>>>> 1713016c
 
 
 if __name__ == '__main__':
