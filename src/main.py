--- conflicted
+++ resolved
@@ -13,11 +13,8 @@
 from trade.trade_data import get_candlestick_data
 from bridge.unit_bridge_utils import create_bridge_summary, process_bridge_operations
 from consts import unitStartTime, oneDayInS
-<<<<<<< HEAD
 import uuid
-=======
 import os
->>>>>>> de421b85
 
 # setup and configure logging
 import logging
@@ -27,15 +24,12 @@
 )
 logger = logging.getLogger(__name__)
 
-<<<<<<< HEAD
-=======
 # umami analytics
 components.html("""
 <script defer src="https://cloud.umami.is/script.js" data-website-id="d055b0ff-48a4-4617-a9fd-4124a5346705">
 </script>
 """, height=0)
 
->>>>>>> de421b85
 st.set_page_config(
     'Hyperliquid Tools',
     "🔧",
