import os
import time
from auth.db_utils import init_db, is_premium_user, upgrade_to_premium, start_trial_if_new_user, get_user
from utils.utils import DATE_FORMAT, format_currency, get_cached_unit_token_mappings, get_current_timestamp_millis
from datetime import datetime, timedelta, timezone
import pandas as pd
from hyperliquid.info import Info
from hyperliquid.utils import constants
from hyperliquid.utils.error import ClientError, ServerError
import streamlit as st
import streamlit.components.v1 as components
import plotly.express as px
from bridge.unit_bridge_api import UnitBridgeInfo
from utils.render_utils import footer_html, copy_script
from trade.trade_data import get_candlestick_data
from bridge.unit_bridge_utils import create_bridge_summary, process_bridge_operations
from consts import unitStartTime, oneDayInS, acceptedPayments
import uuid

# setup and configure logging
import logging
logging.basicConfig(
    format="%(asctime)s [%(levelname)s] %(message)s",
    level=logging.INFO,
)
logger = logging.getLogger(__name__)

# umami analytics
components.html("""
<script defer src="https://cloud.umami.is/script.js" data-website-id="d055b0ff-48a4-4617-a9fd-4124a5346705">
</script>
""", height=0)

# # set up secrets manually as secrets.toml seems only readable in streamlit community cloud
# TODO doesn't work, st.secrets seems to be read-only
# try:
#     # check if the 'auth' key already exists in st.secrets
#     auth_config_exists = 'auth' in st.secrets
# except Exception as e:  # streamlit.errors.StreamlitSecretNotFoundError: No secrets found
#     # error is thrown if no secrets file is found at all
#     auth_config_exists = False
# if not auth_config_exists:
#     logger.info("auth config not found in st.secrets. Populating from environment variables...")
#     # create the 'auth' dictionary within st.secrets.
#     st.secrets['auth'] = {
#         'client_id': os.getenv('AUTH_CLIENT_ID'),
#         'client_secret': os.getenv('AUTH_CLIENT_SECRET'),
#         'redirect_uri': os.getenv('AUTH_REDIRECT_URI'),
#         'cookie_secret': os.getenv('AUTH_COOKIE_SECRET'),
#         'server_metadata_url': os.getenv('AUTH_SERVER_METADATA_URL')
#     }

st.set_page_config(
    'Hyperliquid Tools',
    "🔧",
    layout="wide",
)

# ensure db is ready, will only run once per user session
if "db_initialized" not in st.session_state:
    init_db(logger)
    st.session_state["db_initialized"] = True


# robust logic to handle user login/logout and initiate trials.
# runs only once when user's state changes
if 'user_email' not in st.session_state and st.user and 'email' in st.user:
    # runs only when the user has just logged in
    st.session_state["user_email"] = st.user.email
    # start a trial for the user if they are new to the system
    start_trial_if_new_user(st.session_state["user_email"], logger)
elif 'user_email' in st.session_state and not (st.user and 'email' in st.user):
    # runs when the user has just logged out.
    del st.session_state["user_email"]
    if "user_object" in st.session_state:
        del st.session_state["user_object"]


def is_logged_in():
    if len(st.user) == 0:
        return False
    return st.user.is_logged_in


def show_login_info(show_button_only: bool = False):
    if not show_button_only:
        st.markdown("Log in to view more detailed info", width="content")
    st.button(
        "Login",
        key=uuid.uuid4(),
        on_click=st.login, icon=":material/login:",
        type="primary"
    )


col1, col2 = st.columns([1, 1], vertical_alignment='center')
with col1:
    st.title("Unit Volume Tracker")
with col2:
    with st.container(vertical_alignment='center', horizontal=True, horizontal_alignment="right"):
        if "user_email" in st.session_state:
            # display dynamic user status (premium, trial, expired)
            user = get_user(st.session_state['user_email'], logger)
            status_message = ""
            if user:
                is_premium = is_premium_user(st.session_state['user_email'], logger)
                is_trial_active = user.trial_expires_at and user.trial_expires_at > datetime.now(timezone.utc)

                if is_premium:
                    status_message = "<span style='color: #28a745;'>(Premium)</span>" # green
                elif is_trial_active:
                    expires_str = user.trial_expires_at.strftime('%Y-%m-%d')
                    status_message = f"<span style='color: #ffc107;'>(Trial ends {expires_str})</span>" # yellow
                else:
                    status_message = "<span style='color: #dc3545;'>(Trial Expired)</span>" # red

            st.markdown(
                f"Logged in as **{st.session_state['user_email']}** {status_message}",
                width="content",
                unsafe_allow_html=True
            )
            st.button(
                "Logout",
                key=f"logout_{uuid.uuid4()}",
                on_click=st.logout,
                icon=":material/logout:",
                type="secondary",
            )
        else:
            show_login_info(show_button_only=True)

# plausible analytics
components.html("""
<script defer data-domain="app.hyperliquid-tools.xyz"
    src="https://plausible-analytics-ce-production-441d.up.railway.app/js/script.js">
</script>
""", height=0)


@st.dialog("Welcome to hyperliquid-tools!", width="large", on_dismiss="ignore")
def announcement():
    st.write("""
        This site lets you view your HyperUnit trading / bridging volume, along with some other metrics.

        If you like what you see, please consider making a little donation as I'm doing this for free :)

        Enjoy!
    """)


# opening modal only upon startup
if 'startup' not in st.session_state:
    announcement()
    st.session_state['startup'] = True

info = Info(constants.MAINNET_API_URL, skip_ws=True)
unit_bridge_info = UnitBridgeInfo()


@st.cache_data(ttl=3600, show_spinner=False)
def _get_cached_unit_token_mappings() -> dict[str, tuple[str, int]]:
    """
    with caching and show_spinner=false
    even if this is wrapped around a spinner,
    that spinner only runs whenever data is NOT fetched from cache
    i.e. if data is actually fetched
    hence reducing unnecessary quick spinner upon fetching from cache
    """
    return get_cached_unit_token_mappings(info, logger)


@st.cache_data(ttl=oneDayInS, show_spinner=False)
def _get_candlestick_data(_token_ids: list[str], _token_names: list[str]):
    """
    cache daily just to get OHLCV prices
    """
    return get_candlestick_data(info, _token_ids, _token_names)


@st.cache_data(ttl=60, show_spinner=False)
def get_curr_hype_price():
    prices = info.all_mids()
    return float(prices['@107'])


def load_data():
    unit_token_mappings = _get_cached_unit_token_mappings()
    token_list = [t for t, _ in unit_token_mappings.values()]
    cumulative_trade_data = _get_candlestick_data(
        [k for k in unit_token_mappings.keys()], token_list)

    return unit_token_mappings, token_list, cumulative_trade_data


@st.cache_data(ttl=3600, show_spinner=False)
def get_subaccounts_cached(account: str) -> list:
    subaccounts = info.query_sub_accounts(account)
    return subaccounts if subaccounts is not None else []


@st.cache_data(ttl=60, show_spinner=False)
def get_cached_unit_volumes(
    accounts: list[str],
    unit_token_mappings: dict[str, tuple[str, int]],
    exclude_subaccounts: bool = False,
):
    """
    get unit volumes with caching
    """
    # account: { remarks (subaccount of another), num fills }
    accounts_mapping: dict[str, dict[str, int]] = dict()

    try:
        for account in accounts:
            accounts_mapping[account] = {
                "Name": "",
                "Remarks": "",
                "Num Trades": 0,
                "Token Fees": 0.0,
                "USDC Fees": 0.0,
            }
            if not exclude_subaccounts:
                subaccounts = get_subaccounts_cached(account)
                for sub in subaccounts:
                    subaccount = sub['subAccountUser']

                    accounts_mapping[subaccount] = {
                        "Name": sub['name'],
                        "Remarks": f"Subaccount of {account[:6]}...",
                        "Num Trades": 0,
                        "Token Fees": 0.0,
                        "USDC Fees": 0.0,
                    }
    except Exception as e:
        logger.error(f'unable to fetch subaccounts of {accounts}: {e}')
        return dict(), dict(), [], pd.DataFrame, 'Unable to fetch trade history - did you put a valid list of accounts?'

    accounts_to_query = accounts_mapping.keys()

    volume_by_token = {
        t: {
            'Direction': {
                'Buy': {
                    'First Txn': None,
                    'Last Txn': None,
                    'Volume': 0.0,
                },
                'Sell': {
                    'First Txn': None,
                    'Last Txn': None,
                    'Volume': 0.0,
                }
            },
            'Type': {
                'Maker': {
                    'First Txn': None,
                    'Last Txn': None,
                    'Volume': 0.0,
                },
                'Taker': {
                    'First Txn': None,
                    'Last Txn': None,
                    'Volume': 0.0,
                }
            },
            'Token Fees': 0.0,
            'USDC Fees': 0.0,
            'Num Trades': 0,
        }
        for t, _ in unit_token_mappings.values()
    }

    fills = dict()  # { account: list of fills }
    currTime = get_current_timestamp_millis()
    numDaysQuerySpan = 30
    try:
        for account in accounts_to_query:
            num_fills_total = 0
            account_fills = []

            # initialisation
            startTime = unitStartTime

            # seems like 2k limit for endpoint counts from the start
            # so start from overall start time then move up til currtime
            while startTime < currTime:  # check back until this date
                endTime = startTime + \
                    int(timedelta(days=numDaysQuerySpan).total_seconds()) * 1000
<<<<<<< HEAD
                logger.info(
                    f'querying for {account} startTime: {startTime}; endTime: {endTime}')
=======
>>>>>>> 6f5ac9d7

                fills_result = info.post("/info", {
                    "type": "userFillsByTime",  # up to 10k total, then need to query from s3
                    "user": account,
                    "aggregateByTime": True,
                    "startTime": startTime,
                    "endTime": endTime,
                })
<<<<<<< HEAD
                logger.info(f'num fills: {len(fills_result)}')
=======
>>>>>>> 6f5ac9d7

                # query again til no more
                num_fills = len(fills_result)
                num_fills_total += num_fills

                # logic:
                # 1) if hit limit (2k fills per api call), set start = latest fill timestamp + 1
                # 2) else, slide window fully i.e. start = end + 1
                # always set endTime as startTime + interval
                if num_fills == 2000:
                    latest_fill_timestamp = max(
                        f['time'] for f in fills_result)
                    startTime = latest_fill_timestamp + 1
                else:
                    startTime = endTime + 1

                account_fills.extend(fills_result)
            fills[account] = account_fills
    except Exception as e:
<<<<<<< HEAD
        logger.error(e)
=======
        logging.error(f'error fetching fills for some account(s) in {accounts_to_query}: {e}')
>>>>>>> 6f5ac9d7
        return dict(), dict(), [], pd.DataFrame, 'Unable to fetch trade history - did you put a valid list of accounts?'

    # 10k - need get from s3
    accounts_hitting_fills_limits = []

    user_fills_rows = []

    for account, fills_list in fills.items():
        if len(fills_list) == 10000:
            accounts_hitting_fills_limits.append(account)

        for f in fills_list:
            coin = f['coin']
            direction = f['dir']
            if coin in unit_token_mappings.keys() and direction in ['Buy', 'Sell']:
                token_name, _ = unit_token_mappings[coin]

                # only count unit fills
                volume_by_token[token_name]['Num Trades'] += 1
                accounts_mapping[account]['Num Trades'] += 1

                price = float(f['px'])

                trade_volume = float(f['sz']) * price
                trade_time = datetime.fromtimestamp(
                    f['time'] / 1000, tz=timezone.utc)

                # keep record of all fills in DF
                # normalise to day start (UTC midnight)
                trade_day = trade_time.replace(
                    hour=0, minute=0, second=0, microsecond=0)
                user_fills_rows.append({
                    'start_date': trade_day,
                    'token_name': token_name,
                    'volume_usd': trade_volume,
                })

                # direction
                prev_first_txn = volume_by_token[token_name]['Direction'][direction]['First Txn']
                if prev_first_txn is None or trade_time < prev_first_txn:
                    volume_by_token[token_name]['Direction'][direction]['First Txn'] = trade_time
                prev_last_txn = volume_by_token[token_name]['Direction'][direction]['Last Txn']
                if prev_last_txn is None or trade_time > prev_last_txn:
                    volume_by_token[token_name]['Direction'][direction]['Last Txn'] = trade_time
                volume_by_token[token_name]['Direction'][direction]['Volume'] += trade_volume

                # trade type (maker / taker)
                trade_type = 'Taker' if f['crossed'] is True else 'Maker'
                prev_first_txn = volume_by_token[token_name]['Type'][trade_type]['First Txn']
                if prev_first_txn is None or trade_time < prev_first_txn:
                    volume_by_token[token_name]['Type'][trade_type]['First Txn'] = trade_time
                prev_last_txn = volume_by_token[token_name]['Type'][trade_type]['Last Txn']
                if prev_last_txn is None or trade_time > prev_last_txn:
                    volume_by_token[token_name]['Type'][trade_type]['Last Txn'] = trade_time
                volume_by_token[token_name]['Type'][trade_type]['Volume'] += trade_volume

                fee_in_quote = f['feeToken'] == 'USDC'
                if fee_in_quote:
                    fee_amt = float(f['fee'])
                    accounts_mapping[account]['USDC Fees'] += fee_amt
                    volume_by_token[token_name]['USDC Fees'] += fee_amt
                else:
                    fee_amt = float(f['fee']) * price
                    accounts_mapping[account]['Token Fees'] += fee_amt
                    volume_by_token[token_name]['Token Fees'] += fee_amt

    user_trades_df = pd.DataFrame(user_fills_rows)
    if not user_trades_df.empty:
        # aggregate to one row per (day, token)
        user_trades_df = (
            user_trades_df
            .groupby(['start_date', 'token_name'], as_index=False)
            .agg(volume_usd=('volume_usd', 'sum'))
        )

        # make sure start_date is datetime (normalized to midnight UTC already)
        user_trades_df['start_date'] = pd.to_datetime(
            user_trades_df['start_date'], utc=True)

        # sort and compute cumulative by token
        user_trades_df = user_trades_df.sort_values(
            ['token_name', 'start_date'])
        user_trades_df['cumulative_volume_usd'] = (
            user_trades_df
            .groupby('token_name', group_keys=False)['volume_usd']
            .cumsum()
        )

    return volume_by_token, accounts_mapping, accounts_hitting_fills_limits, user_trades_df, None

# --- data processing and display functions ---


def get_earliest_txn_datetime(earliest_buy: datetime | None, earliest_sell: datetime | None):
    if earliest_buy is None:
        return earliest_sell
    if earliest_sell is None:
        return earliest_buy
    return min(earliest_buy, earliest_sell)


def get_latest_txn_datetime(latest_buy: datetime | None, latest_sell: datetime | None):
    if latest_buy is None:
        return latest_sell
    if latest_sell is None:
        return latest_buy
    return max(latest_buy, latest_sell)


def create_volume_df(volume_by_token: dict) -> pd.DataFrame:
    """
    converts volume_by_token dict to properly formatted df
    """
    records = []
    for token, volumes in volume_by_token.items():
        buys = volumes['Direction']['Buy']
        buy_volume = buys['Volume']
        sells = volumes['Direction']['Sell']
        sell_volume = sells['Volume']
        total_volume = buy_volume + sell_volume

        maker = volumes['Type']['Maker']
        maker_volume = maker['Volume']
        taker = volumes['Type']['Taker']
        taker_volume = taker['Volume']

        if total_volume > 0:
            records.append({
                'Token': token,

                'Buy Volume': buy_volume,
                'First Buy': buys['First Txn'],
                'Last Buy': buys['Last Txn'],
                'Sell Volume': sell_volume,
                'First Sell': sells['First Txn'],
                'Last Sell': sells['Last Txn'],

                'Total Volume': total_volume,

                'Maker Volume': maker_volume,
                'First Maker Txn': maker['First Txn'],
                'Last Maker Txn': maker['Last Txn'],
                'Taker Volume': taker_volume,
                'First Taker Txn': taker['First Txn'],
                'Last Taker Txn': taker['Last Txn'],

                'Token Fees': volumes['Token Fees'],
                'USDC Fees': volumes['USDC Fees'],
                'Num Trades': volumes['Num Trades'],
                'First Trade': get_earliest_txn_datetime(buys['First Txn'], sells['First Txn']),
                'Last Trade': get_latest_txn_datetime(buys['Last Txn'], sells['Last Txn']),
            })

    df = pd.DataFrame(records)
    if not df.empty:
        df = df.sort_values(
            'Total Volume', ascending=False).reset_index(drop=True)
    return df


def display_upgrade_section(id: str):
    st.subheader("Your free trial has expired!")

    # update based on current hype market price
    stables_amount = acceptedPayments['USD₮0']['minAmount']
    hype_amt_override = round(stables_amount / get_curr_hype_price(), 1)
    acceptedPayments['HYPE']['minAmount'] = hype_amt_override

    formattedAmounts = [
        f'{values['minAmount']} {symbol}' for symbol, values in acceptedPayments.items()]

    st.text(f"""
        You've seen what detailed analytics this dashboard has to offer. Ready to keep the insights coming?
    """)
    st.text(f"""
        With a one-time payment (no recurring charges!), you can continue accessing:
        📊 Complete transaction and bridging history
        💼 Advanced breakdowns and comparisons by various metrics
        🎯 Raw data (if you'd like to look through them)
        ✨ And all other future premium features!
    """)
    st.markdown(f"**One-time payment:** {' or '.join(formattedAmounts)} to the donation address below on the HyperEVM chain")
    st.text("Simply send your payment and submit the transaction hash below for instant reactivation!")

    with st.form(f"submit_txn_hash_form_{id}"):
        payment_txn_hash = st.text_input(
            "Input your payment transaction hash here")
        # triggered by click or pressing enter
        submitted = st.form_submit_button("Reactivate Premium Access", type="primary")

    if submitted:
        logger.info(
            f'{st.session_state['user_email']} submitted txn hash {payment_txn_hash}, validating')
        error_message = upgrade_to_premium(
            st.session_state['user_email'], payment_txn_hash, 'hyperevm', acceptedPayments, logger)
        if error_message:
            st.error(error_message)
        else:
            st.toast("You have successfully subscribed, enjoy the premium features! Reloading the page now...", icon="🔥")
            time.sleep(1)
            # auto-refresh on successful upgrade
            st.rerun()


# main app logic reruns upon any interaction
def main():
    # -------- initialisation and caching --------
    try:
        if "init_done" not in st.session_state:
            # first-ever run: initialisation
            with st.spinner("Initialising..."):
                unit_token_mappings, token_list, cumulative_trade_data = load_data()

                # save into session_state so don't re-init
                st.session_state.unit_token_mappings = unit_token_mappings
                st.session_state.token_list = token_list
                st.session_state.cumulative_trade_data = cumulative_trade_data
                st.session_state.init_done = True
        else:
            # subsequent runs: refresh cached data
            unit_token_mappings, token_list, cumulative_trade_data = load_data()

            # update session_state with latest values
            st.session_state.unit_token_mappings = unit_token_mappings
            st.session_state.token_list = token_list
            st.session_state.cumulative_trade_data = cumulative_trade_data
        # use cached/session values
        unit_token_mappings = st.session_state.unit_token_mappings
        token_list = st.session_state.token_list
        cumulative_trade_data = st.session_state.cumulative_trade_data

        is_premium = is_premium_user(
            st.session_state['user_email'], logger) if 'user_email' in st.session_state else False

        st.metric("Current HYPE Price", format_currency(get_curr_hype_price()))

        with st.container(vertical_alignment='center', horizontal=True):
            addresses_input: str = st.text_input(
                "Enter 1 or more hyperliquid accounts (comma-separated)",
                placeholder="Enter 1 or more hyperliquid accounts (comma-separated)",
                label_visibility='collapsed',
                key='hyperliquid_address_input',
            )
            exclude_subaccounts = st.checkbox("Exclude Subaccounts")
            submitted = st.button("Run", type="primary")
    except ClientError as e:
        status_code = e.status_code
        if status_code == 429:
            logger.error(f'client error occured: {e}')
            st.error(
                "Hyperliquid API rate limit reached, please try again in a short while")
        else:
            logger.error(f'client error occured: {e}')
            st.error("Unknown error occurred, please try again in a short while")
        return
    except ServerError as e:
        status_code = e.status_code
        if status_code == 429:
            logger.error(f'server error occured: {e}')
            st.error(
                "Hyperliquid API rate limit reached, please try again in a short while")
        else:
            logger.error(f'server error occured: {e}')
            st.error("Unknown error occurred, please try again in a short while")
        return

    # placeholder that can be cleared and rewritten
    output_placeholder = st.empty()

    if submitted and addresses_input:
        # upon account(es) update, clear the placeholder immediately
        # so that loading spinner only shows up after
        output_placeholder.empty()

        accounts = [a.strip() for a in addresses_input.split(",") if a]

        with st.spinner(f'Loading data for {", ".join(accounts)}...', show_time=True):
            volume_by_token, accounts_mapping, accounts_hitting_fills_limits, user_trades_df, err = get_cached_unit_volumes(
                accounts, unit_token_mappings, exclude_subaccounts)

            raw_bridge_data = unit_bridge_info.get_operations(accounts)

        with output_placeholder.container():
            if err is not None:
                st.error(err)
            else:
                # store results in session state so they persist across tab switches
                st.session_state['volume_data'] = {
                    'volume_by_token': volume_by_token,
                    'accounts_mapping': accounts_mapping,
                    'accounts_hitting_fills_limits': accounts_hitting_fills_limits,
                    'user_trades_df': user_trades_df,
                    'last_updated': datetime.now(timezone.utc),
                    'accounts': accounts,
                }
                st.session_state['raw_bridge_data'] = raw_bridge_data

    # show content in output placeholder only if have data
    if 'volume_data' in st.session_state and 'raw_bridge_data' in st.session_state:
        with output_placeholder.container():
            volume_data = st.session_state['volume_data']
            df_trade = create_volume_df(volume_data['volume_by_token'])

            raw_bridge_data = st.session_state['raw_bridge_data']
            processed_bridge_data = format_bridge_data(
                raw_bridge_data, unit_token_mappings, cumulative_trade_data)
            df_bridging, top_bridged_asset = create_bridge_summary(
                processed_bridge_data)

            st.caption(
                f"Last updated: {volume_data['last_updated'].strftime(DATE_FORMAT)}")

            # create tabs
            tab1, tab2, tab3 = st.tabs(
                ["📋 Summary", "📊 Trade Analysis", "🌉 Bridge Analysis"])

            with tab1:
                display_summary(df_trade, df_bridging, top_bridged_asset)

            with tab2:
                if not is_logged_in():
                    show_login_info()
                elif not is_premium:
                    display_upgrade_section("trade_data")
                else:
                    # only runs for subscribed users
                    display_trade_data(
                        df_trade,
                        volume_data['accounts_mapping'],
                        volume_data['accounts_hitting_fills_limits'],
                        volume_data['user_trades_df'],
                        cumulative_trade_data,
                        token_list,
                    )

            with tab3:
                if not is_logged_in():
                    show_login_info()
                elif not is_premium:
                    display_upgrade_section("bridge_data")
                else:
                    # only runs for subscribed users
                    display_bridge_data(
                        raw_bridge_data,
                        df_bridging,
                        top_bridged_asset,
                        processed_bridge_data
                    )

# --------------- display ---------------


def display_summary(df_trade: pd.DataFrame, df_bridging: pd.DataFrame | None, top_bridged_asset: str):
    # trade data
    if df_trade.empty:
        st.warning(
            "No trades on Unit tokens found - if you think this is an error, contact me")
    else:
        st.subheader("Trade Data")
        col1, col2, col3 = st.columns(3)
        with col1:
            st.metric("Total Trade Volume", format_currency(
                df_trade['Total Volume'].sum()))
        with col2:
            st.metric("Top Traded Token", df_trade.iloc[0]['Token'])
        with col3:
            st.metric('Total Trades Made', df_trade['Num Trades'].sum())

    # bridging data
    if df_bridging is None or df_bridging.empty:
        st.warning(
            "No bridge transactions found - if you think this is an error, contact me")
    else:
        st.subheader("Bridge Data")
        col1, col2, col3 = st.columns(3)
        with col1:
            st.metric("Total Bridge Volume (USD)", format_currency(
                df_bridging['Total (USD)'].sum()))
        with col2:
            st.metric("Top Bridged Token", top_bridged_asset)
        with col3:
            st.metric("Total Bridge Transactions", int(
                df_bridging['Total Transactions'].sum()))


def display_trade_volume_table(df: pd.DataFrame, num_accounts: int):
    """
    assumes df is not empty (handled externally)
    """

    # display metrics at top
    col1, col2, col3 = st.columns(3)
    with col1:
        st.metric("Total Trade Volume", format_currency(
            df['Total Volume'].sum()))
    with col2:
        most_traded = df.iloc[0]['Token']
        st.metric("Top Traded Token", most_traded)
    with col3:
        st.metric("Tokens Traded", len(df))

    col1, col2, col3 = st.columns(3)
    with col1:
        st.metric("Total Accounts Traded On", num_accounts)
    with col2:
        df['Total Fees'] = df['Token Fees'] + df['USDC Fees']
        total_fees = df['Total Fees'].sum()
        st.metric('Total Fees Paid', format_currency(total_fees))
    with col3:
        st.metric('Total Trades Made', df['Num Trades'].sum())

    st.markdown("---")

    # format df for display
    display_df = df[['Token', 'Buy Volume', 'Sell Volume',
                    'Total Volume', 'Total Fees', 'First Trade', 'Last Trade', 'Maker Volume', 'Taker Volume']].copy()
    for col in ['Buy Volume', 'Sell Volume', 'Total Volume', 'Total Fees', 'Maker Volume', 'Taker Volume']:
        display_df[col] = display_df[col].apply(lambda x: format_currency(x))
    display_df['First Trade'] = display_df['First Trade'].apply(
        lambda x: x.strftime(DATE_FORMAT))
    display_df['Last Trade'] = display_df['Last Trade'].apply(
        lambda x: x.strftime(DATE_FORMAT))

    # display the table
    st.dataframe(
        display_df,
        use_container_width=True,
        hide_index=True,
        column_config={
            'Token': st.column_config.TextColumn('Token', width='small'),
            'Buy Volume': st.column_config.TextColumn('Buy Volume', width='small'),
            'Sell Volume': st.column_config.TextColumn('Sell Volume', width='small'),
            'Total Volume': st.column_config.TextColumn('Total Volume', width='small'),
            'First Trade': st.column_config.TextColumn('First Trade', width='medium'),
            'Last Trade': st.column_config.TextColumn('Last Trade', width='medium'),
            'Maker Volume': st.column_config.TextColumn('Maker Volume', width='small'),
            'Taker Volume': st.column_config.TextColumn('Taker Volume', width='small'),
        }
    )

    # bar chart for volume distribution
    if len(df) > 1:
        st.markdown("## Volume Distribution")

        col1, col2 = st.columns(2, gap="large")

        with col1:
            # txn side distribution
            fig = px.bar(
                df,
                x='Token',
                y=['Buy Volume', 'Sell Volume'],
                labels={'value': 'Volume (USD)', 'variable': 'Volume Type'}
            )
            fig.update_layout(
                barmode='stack',
                xaxis_title='Token',
                yaxis_title='Volume (USD)'
            )
            st.plotly_chart(fig, use_container_width=True)

        with col2:
            # txn type distribution (maker / taker)
            fig = px.bar(
                df,
                x='Token',
                y=['Maker Volume', 'Taker Volume'],
                labels={'value': 'Volume (USD)', 'variable': 'Volume Type'}
            )
            fig.update_layout(
                barmode='stack',
                xaxis_title='Token',
                yaxis_title='Volume (USD)'
            )
            st.plotly_chart(fig, use_container_width=True)


def display_accounts_table(accounts_df: pd.DataFrame):
    st.dataframe(
        accounts_df,
        use_container_width=True,
        hide_index=True,
    )


def display_trade_volume_info(
    trade_df: pd.DataFrame,
    cumulative_trade_data: pd.DataFrame,
    accounts: list[str],
    user_trades_df: pd.DataFrame,
    token_list: list[str],
):
    """
    assumes trade_df is not empty (handled externally)
    """
    final_cumulative_volume = cumulative_trade_data.groupby('token_name').agg(
        final_cumulative_volume=('cumulative_volume_usd', 'last')
    ).reset_index()

    rows = []
    total_user_volume = 0
    total_exchange_volume = 0

    for token in token_list:
        user_volume = 0
        try:
            user_volume = trade_df[trade_df['Token']
                                   == token].iloc[0]['Total Volume']
        except:
            logger.info(
                f'no volume found for {", ".join(accounts)} for {token}; skipping')

        exchange_volume = 0
        try:
            exchange_volume = final_cumulative_volume[final_cumulative_volume['token_name']
                                                      == token].iloc[0]['final_cumulative_volume']
        except:
            # no cumulative volume found for this unit token, ignoring
            continue

        total_user_volume += user_volume
        total_exchange_volume += exchange_volume

        rows.append({
            'Asset': token,
            'Your Volume (USD)': user_volume,
            'Market Volume (USD)': exchange_volume,
            'Your Share (%)': (user_volume / exchange_volume / 2.0 * 100.0),
        })

    # some error here
    if total_exchange_volume == 0:
        logger.warning(
            "unable to get any cumulative trading data; ignoring cumulative volume metrics")
        return

    st.markdown("## Volume Share Info")

    with st.expander("More Info about Fills vs. Trades:", expanded=False):
        st.text("""
In every trade, there are 2 parties: buyer and seller. In most central limit order books (CLOBs), including Hyperliquid, each side has a separate fill i.e. one trade contains two fills.

That means that actual trade volume is half of total fill volume, so the percentage of your volume vs. the exchange volume is your volume divided by exchange volume divided by 2.
        """)

    col1, col2, col3 = st.columns(3)
    with col1:
        st.metric("Your Volume (Total)", format_currency(total_user_volume))
    with col2:
        st.metric("Total Exchange Unit Trading Volume",
                  format_currency(total_exchange_volume))
    with col3:
        st.metric("Share of Total Exchange Unit Trading Volume",
                  f"{(total_user_volume / total_exchange_volume / 2.0 * 100):.10f}%")

    df_cumulative = pd.DataFrame(rows)
    df_cumulative = df_cumulative.sort_values(
        'Market Volume (USD)', ascending=False)

    # format for display only
    df_cumulative['Your Volume (USD)'] = df_cumulative['Your Volume (USD)'].apply(
        format_currency)
    df_cumulative['Market Volume (USD)'] = df_cumulative['Market Volume (USD)'].apply(
        format_currency)
    df_cumulative['Your Share (%)'] = df_cumulative['Your Share (%)'].map(
        lambda x: f"{x:.6f}%")

    with st.expander("Volume Trends and Breakdown", expanded=False):
        st.subheader("Trading Volume Breakdown")
        st.dataframe(df_cumulative, hide_index=True)

        col1, col2 = st.columns(2, gap="large")
        user_vol_token_order = (
            user_trades_df.groupby('token_name')['cumulative_volume_usd']
            .max().sort_values(ascending=False).index.tolist()
        )
        with col1:
            # plot cumulative volume over time
            st.subheader("Daily User Volume")
            fig = px.line(
                user_trades_df,
                x='start_date',
                y='volume_usd',
                color='token_name',
                labels={
                    'volume_usd': 'Volume (USD)',
                    'start_date': 'Date',
                    'token_name': 'Token'
                },
                category_orders={'token_name': user_vol_token_order}
            )
            # display legend in descending order of total volume
            st.plotly_chart(fig, use_container_width=True)
        with col2:
            # plot cumulative volume over time
            st.subheader("Cumulative User Volume")
            fig = px.line(
                user_trades_df,
                x='start_date',
                y='cumulative_volume_usd',
                color='token_name',
                labels={
                    'cumulative_volume_usd': 'Cumulative Volume (USD)',
                    'start_date': 'Date',
                    'token_name': 'Token'
                },
                category_orders={'token_name': user_vol_token_order}
            )
            # display legend in descending order of total volume
            st.plotly_chart(fig, use_container_width=True)

        col1, col2 = st.columns(2, gap="large")
        exchange_vol_token_order = (
            df_cumulative.groupby('Asset')['Market Volume (USD)']
            .max().sort_values(ascending=False).index.tolist()
        )
        with col1:
            # plot cumulative volume over time
            st.subheader("Daily Exchange Volume")
            fig = px.line(
                cumulative_trade_data,
                x='start_date',
                y='volume_usd',
                color='token_name',
                labels={
                    'volume_usd': 'Volume (USD)',
                    'start_date': 'Date',
                    'token_name': 'Token'
                },
                category_orders={'token_name': exchange_vol_token_order}
            )
            # display legend in descending order of total volume
            st.plotly_chart(fig, use_container_width=True)
        with col2:
            # plot cumulative volume over time
            st.subheader("Cumulative Exchange Volume")
            fig = px.line(
                cumulative_trade_data,
                x='start_date',
                y='cumulative_volume_usd',
                color='token_name',
                labels={
                    'cumulative_volume_usd': 'Cumulative Volume (USD)',
                    'start_date': 'Date',
                    'token_name': 'Token'
                },
                category_orders={'token_name': exchange_vol_token_order}
            )
            # display legend in descending order of total volume
            st.plotly_chart(fig, use_container_width=True)


def display_trade_data(
    df_trade,
    accounts_mapping: dict,
    accounts_hitting_fills_limits,
    user_trades_df: pd.DataFrame,
    cumulative_trade_data,
    token_list: list[str],
):
    if len(accounts_hitting_fills_limits) > 0:
        st.warning(
            f'Unable to fetch all fills for accounts due to hitting API limits (contact me to check): {', '.join(accounts_hitting_fills_limits)}')

    # show raw data in expander
    if df_trade.empty:
        st.warning(
            "No trades on Unit tokens found - if you think this is an error, contact me")
    else:
        display_trade_volume_table(df_trade, len(accounts_mapping))

        display_trade_volume_info(df_trade, cumulative_trade_data, list(
            accounts_mapping.keys()), user_trades_df, token_list)

        with st.expander("Raw Data"):
            st.json(accounts_mapping)
            st.json(df_trade)


def format_bridge_data(
    raw_bridge_data: dict,
    unit_token_mappings: dict[str, tuple[str, int]],
    cumulative_trade_data: pd.DataFrame,
):
    # combine bridge operations from all addresses into a single DataFrame
    # TODO separate by address?
    all_operations_df = pd.DataFrame()
    for _, data in raw_bridge_data.items():
        processed_df = process_bridge_operations(
            data, unit_token_mappings, cumulative_trade_data, logger)
        if processed_df is not None and not processed_df.empty:
            all_operations_df = pd.concat(
                [all_operations_df, processed_df], ignore_index=True)
    return all_operations_df


def display_bridge_data(raw_bridge_data: dict, summary_df: pd.DataFrame | None, top_asset: str, all_operations_df: pd.DataFrame):
    if all_operations_df.empty or summary_df is None or summary_df.empty:
        st.warning(
            "No bridge transactions found - if you think this is an error, contact me")
        return

    # display metric
    col1, col2, col3 = st.columns(3)
    with col1:
        total_bridge_volume = summary_df['Total (USD)'].sum()
        st.metric("Total Bridge Volume (USD)",
                  format_currency(total_bridge_volume))
    with col2:
        st.metric("Top Bridged Token", top_asset)
    with col3:
        total_transactions = summary_df['Total Transactions'].sum()
        st.metric("Total Bridge Transactions", int(total_transactions))

    col1, col2, col3 = st.columns(3)
    with col1:
        total_deposit_volume = summary_df['Deposit (USD)'].sum()
        st.metric("Total Deposit Volume (USD)",
                  format_currency(total_deposit_volume))
    with col2:
        total_withdraw_volume = summary_df['Withdraw (USD)'].sum()
        st.metric("Total Withdraw Volume (USD)",
                  format_currency(total_withdraw_volume))
    with col3:
        st.metric("Tokens Bridged", len(summary_df))

    st.markdown("---")

    # display bridge summary table
    st.markdown("## Bridge Activity Summary")

    # format display df
    display_df = summary_df.copy()
    display_df['Deposit'] = display_df['Deposit'].apply(lambda x: f"{x:.4f}")
    display_df['Withdraw'] = display_df['Withdraw'].apply(lambda x: f"{x:.4f}")
    display_df['Total'] = display_df['Total'].apply(lambda x: f"{x:.4f}")
    display_df['Deposit (USD)'] = display_df['Deposit (USD)'].apply(
        lambda x: format_currency(x))
    display_df['Withdraw (USD)'] = display_df['Withdraw (USD)'].apply(
        lambda x: format_currency(x))
    display_df['Total (USD)'] = display_df['Total (USD)'].apply(
        lambda x: format_currency(x))

    # format dates
    display_df['First Transaction'] = display_df['First Transaction'].apply(
        lambda x: x.strftime(DATE_FORMAT) if pd.notna(x) else "N/A"
    )
    display_df['Last Transaction'] = display_df['Last Transaction'].apply(
        lambda x: x.strftime(DATE_FORMAT) if pd.notna(x) else "N/A"
    )

    st.dataframe(
        display_df,
        use_container_width=True,
        hide_index=True,
        column_config={
            'Asset': st.column_config.TextColumn('Asset', width='small'),
            'Deposit': st.column_config.TextColumn('Deposit', width='small'),
            'Withdraw': st.column_config.TextColumn('Withdraw', width='small'),
            'Total': st.column_config.TextColumn('Total', width='small'),
            'Deposit (USD)': st.column_config.TextColumn('Deposit (USD)', width='small'),
            'Withdraw (USD)': st.column_config.TextColumn('Withdraw (USD)', width='small'),
            'Total (USD)': st.column_config.TextColumn('Total (USD)', width='small'),
            'Total Transactions': st.column_config.NumberColumn('Txns', width='small'),
            'First Transaction': st.column_config.TextColumn('First Transaction', width='medium'),
            'Last Transaction': st.column_config.TextColumn('Last Transaction', width='medium'),
        }
    )

    # bridge activity chart if we have multiple assets
    if len(summary_df) > 1:
        st.markdown("## Bridge Volume Distribution")

        chart_df = summary_df[['Asset', 'Deposit (USD)', 'Withdraw (USD)']].melt(
            id_vars=['Asset'],
            value_vars=['Deposit (USD)', 'Withdraw (USD)'],
            var_name='Volume Type',
            value_name='Volume'
        )

        fig = px.bar(
            chart_df,
            x='Asset',
            y='Volume',
            color='Volume Type',
            labels={'Volume': 'Volume (USD)'}
        )
        fig.update_layout(
            xaxis_title='Asset',
            yaxis_title='Volume',
            showlegend=True
        )
        st.plotly_chart(fig, use_container_width=True)

    # raw data
    with st.expander("Raw Data"):
        st.dataframe(all_operations_df[['asset', 'direction', 'amount_formatted',
                     'amount_usd', 'opCreatedAt', 'state', 'sourceChain', 'destinationChain']])
        st.json(raw_bridge_data)


if __name__ == '__main__':
    main()

    # region sticky footer
    # put up here so container emptying doesn't make footer flash
    # render footer
    st.markdown(footer_html, unsafe_allow_html=True)
    # render copy script in a separate component to avoid CSP issues
    components.html(copy_script, height=0)
    # endregion<|MERGE_RESOLUTION|>--- conflicted
+++ resolved
@@ -286,11 +286,6 @@
             while startTime < currTime:  # check back until this date
                 endTime = startTime + \
                     int(timedelta(days=numDaysQuerySpan).total_seconds()) * 1000
-<<<<<<< HEAD
-                logger.info(
-                    f'querying for {account} startTime: {startTime}; endTime: {endTime}')
-=======
->>>>>>> 6f5ac9d7
 
                 fills_result = info.post("/info", {
                     "type": "userFillsByTime",  # up to 10k total, then need to query from s3
@@ -299,10 +294,6 @@
                     "startTime": startTime,
                     "endTime": endTime,
                 })
-<<<<<<< HEAD
-                logger.info(f'num fills: {len(fills_result)}')
-=======
->>>>>>> 6f5ac9d7
 
                 # query again til no more
                 num_fills = len(fills_result)
@@ -322,11 +313,7 @@
                 account_fills.extend(fills_result)
             fills[account] = account_fills
     except Exception as e:
-<<<<<<< HEAD
-        logger.error(e)
-=======
         logging.error(f'error fetching fills for some account(s) in {accounts_to_query}: {e}')
->>>>>>> 6f5ac9d7
         return dict(), dict(), [], pd.DataFrame, 'Unable to fetch trade history - did you put a valid list of accounts?'
 
     # 10k - need get from s3
